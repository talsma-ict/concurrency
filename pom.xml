<?xml version="1.0" encoding="UTF-8"?>
<!--

    Copyright 2016-2019 Talsma ICT

    Licensed under the Apache License, Version 2.0 (the "License");
    you may not use this file except in compliance with the License.
    You may obtain a copy of the License at

            http://www.apache.org/licenses/LICENSE-2.0

    Unless required by applicable law or agreed to in writing, software
    distributed under the License is distributed on an "AS IS" BASIS,
    WITHOUT WARRANTIES OR CONDITIONS OF ANY KIND, either express or implied.
    See the License for the specific language governing permissions and
    limitations under the License.

-->
<project xmlns="http://maven.apache.org/POM/4.0.0"
         xmlns:xsi="http://www.w3.org/2001/XMLSchema-instance"
         xsi:schemaLocation="http://maven.apache.org/POM/4.0.0 http://maven.apache.org/xsd/maven-4.0.0.xsd">

    <modelVersion>4.0.0</modelVersion>

    <!-- Artifact identification -->
    <groupId>nl.talsmasoftware.context</groupId>
    <artifactId>context-propagation-root</artifactId>
    <version>1.0.6-SNAPSHOT</version>
    <packaging>pom</packaging>

    <!-- Project information -->
    <name>Context propagation</name>
    <description>Standardized context propagation in concurrent systems.</description>
    <url>https://github.com/talsma-ict/context-propagation</url>
    <inceptionYear>2016</inceptionYear>

    <modules>
        <module>context-propagation-bom</module>
        <module>context-propagation-java5</module>
        <module>context-propagation-java8</module>
        <module>context-propagation-metrics</module>
        <module>locale-context</module>
        <module>mdc-propagation</module>
        <module>servletrequest-propagation</module>
        <module>spring-security-context</module>
        <module>opentracing-span-propagation</module>
        <module>relocation</module>
    </modules>

    <licenses>
        <license>
            <name>Apache License, Version 2.0</name>
            <url>https://www.apache.org/licenses/LICENSE-2.0.txt</url>
            <distribution>repo</distribution>
        </license>
    </licenses>

    <organization>
        <name>Talsma ICT</name>
        <url>https://github.com/talsma-ict/</url>
    </organization>

    <developers>
        <developer>
            <id>sjoerd</id>
            <name>Sjoerd Talsma</name>
            <email>sjoerd@talsma-ict.nl</email>
            <url>https://github.com/sjoerdtalsma</url>
        </developer>
    </developers>

    <scm>
        <url>https://github.com/talsma-ict/context-propagation.git</url>
        <connection>scm:git:git://github.com/talsma-ict/context-propagation.git</connection>
        <developerConnection>scm:git:https://github.com/talsma-ict/context-propagation.git</developerConnection>
        <tag>HEAD</tag>
    </scm>

    <properties>
        <maven.compiler.source>1.8</maven.compiler.source>
        <maven.compiler.target>1.8</maven.compiler.target>
        <project.reporting.outputEncoding>UTF-8</project.reporting.outputEncoding>
        <project.build.sourceEncoding>UTF-8</project.build.sourceEncoding>
        <project.moduleName>${project.groupId}.${project.artifactId}</project.moduleName>
        <root.basedir>${project.basedir}</root.basedir>

        <slf4j.version>1.7.26</slf4j.version>
        <junit.version>4.12</junit.version>
        <logback.version>1.2.3</logback.version>
        <hamcrest.version>2.1</hamcrest.version>
        <mockito.version>1.10.19</mockito.version>

        <maven-compiler-plugin.version>3.8.0</maven-compiler-plugin.version>
        <maven-failsafe-plugin.version>2.22.1</maven-failsafe-plugin.version>
        <maven-source-plugin.version>3.0.1</maven-source-plugin.version>
        <maven-javadoc-plugin.version>3.0.1</maven-javadoc-plugin.version>
        <maven-jar-plugin.version>3.1.1</maven-jar-plugin.version>
        <maven-gpg-plugin.version>1.6</maven-gpg-plugin.version>
        <maven-scm-plugin.version>1.11.1</maven-scm-plugin.version>
        <maven-release-plugin.version>2.5.3</maven-release-plugin.version>
        <license-maven-plugin.version>3.0</license-maven-plugin.version>
        <jacoco-maven-plugin.version>0.8.3</jacoco-maven-plugin.version>
        <coveralls-maven-plugin.version>4.3.0</coveralls-maven-plugin.version>
        <nexus-staging-maven-plugin.version>1.6.8</nexus-staging-maven-plugin.version>
        <umldoclet.version>2.0.1</umldoclet.version>
    </properties>

    <build>
        <plugins>
            <plugin>
                <groupId>org.apache.maven.plugins</groupId>
                <artifactId>maven-compiler-plugin</artifactId>
                <version>${maven-compiler-plugin.version}</version>
                <configuration>
                    <jdkToolchain>
                        <version>1.8</version>
                    </jdkToolchain>
                    <encoding>${project.build.sourceEncoding}</encoding>
                    <showDeprecation>true</showDeprecation>
                </configuration>
            </plugin>
            <plugin>
                <groupId>org.apache.maven.plugins</groupId>
                <artifactId>maven-failsafe-plugin</artifactId>
                <version>${maven-failsafe-plugin.version}</version>
                <executions>
                    <execution>
                        <goals>
                            <goal>integration-test</goal>
                            <goal>verify</goal>
                        </goals>
                    </execution>
                </executions>
            </plugin>
            <plugin>
                <groupId>org.apache.maven.plugins</groupId>
                <artifactId>maven-jar-plugin</artifactId>
                <version>${maven-jar-plugin.version}</version>
                <configuration>
                    <archive>
                        <manifestEntries>
                            <Automatic-Module-Name>${project.moduleName}</Automatic-Module-Name>
                        </manifestEntries>
                    </archive>
                </configuration>
            </plugin>
            <plugin>
                <groupId>org.apache.maven.plugins</groupId>
                <artifactId>maven-source-plugin</artifactId>
                <version>${maven-source-plugin.version}</version>
                <executions>
                    <execution>
                        <id>attach-sources</id>
                        <goals>
                            <goal>jar-no-fork</goal>
                        </goals>
                    </execution>
                </executions>
            </plugin>
            <plugin>
                <groupId>org.apache.maven.plugins</groupId>
                <artifactId>maven-javadoc-plugin</artifactId>
                <version>${maven-javadoc-plugin.version}</version>
                <executions>
                    <execution>
                        <id>generate-javadoc</id>
                        <goals>
                            <goal>jar</goal>
                        </goals>
                        <configuration>
                            <jdkToolchain>
                                <version>11</version>
                            </jdkToolchain>
                            <doclet>nl.talsmasoftware.umldoclet.UMLDoclet</doclet>
                            <docletArtifact>
                                <groupId>nl.talsmasoftware</groupId>
                                <artifactId>umldoclet</artifactId>
                                <version>${umldoclet.version}</version>
                                <!--<version>2.0.1-SNAPSHOT</version>-->
                            </docletArtifact>
<<<<<<< HEAD
                            <additionalJOptions>
                                <additionalJOption>-J-Dhttp.agent=maven-javadoc-plugin</additionalJOption>
                            </additionalJOptions>
                            <links> <!-- These seem to fail due to a SSL handshake somehow.. -->
                                <!-- https://stackoverflow.com/questions/33866209/linking-to-javadoc-io-using-javadoc-link-option -->
                                <link>https://javadoc.io/page/nl.talsmasoftware.context/context-propagation/latest</link>
=======
<!--
                            <additionalJOptions>
                                <additionalJOption>-J-Dhttp.agent=maven-javadoc-plugin</additionalJOption>
                            </additionalJOptions>
-->
                            <links>
                                <link>https://docs.oracle.com/en/java/javase/11/docs/api</link>
                                <link>https://javadoc.io/page/nl.talsmasoftware.context/context-propagation/latest</link>
                                <!--<link>https://javadoc.io/page/nl.talsmasoftware.context/context-propagation/latest</link>-->
>>>>>>> 0dedf641
                                <!--<link>https://static.javadoc.io/nl.talsmasoftware.context/context-propagation/1.0.2</link>-->
<!--
                                <link>https://javadoc.io/page/nl.talsmasoftware.context/context-propagation-java8/latest</link>
                                <link>https://javadoc.io/page/nl.talsmasoftware.context/context-propagation-metrics/latest</link>
                                <link>https://javadoc.io/page/nl.talsmasoftware.context/locale-context/latest</link>
                                <link>https://javadoc.io/page/nl.talsmasoftware.context/mdc-propagation/latest</link>
                                <link>https://javadoc.io/page/nl.talsmasoftware.context/opentracing-span-propagation/latest</link>
                                <link>https://javadoc.io/page/nl.talsmasoftware.context/servletrequest-propagation/latest</link>
                                <link>https://javadoc.io/page/nl.talsmasoftware.context/spring-security-context/latest</link>
-->
                            </links>
                        </configuration>
                    </execution>
                </executions>
            </plugin>
            <plugin>
                <groupId>com.mycila</groupId>
                <artifactId>license-maven-plugin</artifactId>
                <version>${license-maven-plugin.version}</version>
                <executions>
                    <execution>
                        <goals>
                            <goal>check</goal>
                        </goals>
                        <phase>compile</phase>
                    </execution>
                </executions>
                <configuration>
                    <header>${root.basedir}/.mvn/license/header.txt</header>
                    <properties>
                        <owner>${project.organization.name}</owner>
                    </properties>
                    <mapping>
                        <java>SLASHSTAR_STYLE</java>
                    </mapping>
                    <excludes>
                        <exclude>.gitignore</exclude>
                        <exclude>.travis/**</exclude>
                        <exclude>.travis.yml</exclude>
                        <exclude>.mvn/**</exclude>
                        <exclude>mvnw*</exclude>
                        <exclude>etc/header.txt</exclude>
                        <exclude>**/.idea/**</exclude>
                        <exclude>LICENSE</exclude>
                        <exclude>**/*.md</exclude>
                        <exclude>src/test/resources/**</exclude>
                        <exclude>src/main/resources/**</exclude>
                    </excludes>
                    <strictCheck>true</strictCheck>
                </configuration>
                <dependencies>
                    <dependency>
                        <groupId>com.mycila</groupId>
                        <artifactId>license-maven-plugin-git</artifactId>
                        <version>${license-maven-plugin.version}</version>
                    </dependency>
                </dependencies>
            </plugin>
            <plugin>
                <groupId>org.apache.maven.plugins</groupId>
                <artifactId>maven-release-plugin</artifactId>
                <version>${maven-release-plugin.version}</version>
                <configuration>
                    <useReleaseProfile>false</useReleaseProfile>
                    <releaseProfiles>release</releaseProfiles>
                    <autoVersionSubmodules>true</autoVersionSubmodules>
                    <tagNameFormat>@{project.version}</tagNameFormat>
                </configuration>
            </plugin>
            <plugin>
                <groupId>org.jacoco</groupId>
                <artifactId>jacoco-maven-plugin</artifactId>
                <version>${jacoco-maven-plugin.version}</version>
                <executions>
                    <execution>
                        <id>prepare-jacoco-agent</id>
                        <goals>
                            <goal>prepare-agent</goal>
                        </goals>
                    </execution>
                </executions>
            </plugin>
            <plugin>
                <groupId>org.eluder.coveralls</groupId>
                <artifactId>coveralls-maven-plugin</artifactId>
                <version>${coveralls-maven-plugin.version}</version>
                <dependencies>
                    <dependency>
                        <groupId>javax.xml.bind</groupId>
                        <artifactId>jaxb-api</artifactId>
                        <version>2.3.1</version>
                    </dependency>
                </dependencies>
            </plugin>
            <plugin>
                <groupId>org.sonatype.plugins</groupId>
                <artifactId>nexus-staging-maven-plugin</artifactId>
                <version>${nexus-staging-maven-plugin.version}</version>
                <extensions>true</extensions>
                <configuration>
                    <serverId>ossrh</serverId>
                    <nexusUrl>https://oss.sonatype.org/</nexusUrl>
                    <autoReleaseAfterClose>true</autoReleaseAfterClose>
                </configuration>
            </plugin>
            <plugin>
                <artifactId>maven-scm-plugin</artifactId>
                <version>${maven-scm-plugin.version}</version>
                <configuration>
                    <tag>${project.version}</tag>
                </configuration>
            </plugin>
        </plugins>
    </build>

    <dependencyManagement>
        <dependencies>
            <dependency>
                <groupId>org.slf4j</groupId>
                <artifactId>slf4j-api</artifactId>
                <version>${slf4j.version}</version>
            </dependency>
        </dependencies>
    </dependencyManagement>

    <dependencies>
        <!-- Test dependencies for all modules: -->
        <dependency>
            <groupId>junit</groupId>
            <artifactId>junit</artifactId>
            <version>${junit.version}</version>
            <scope>test</scope>
            <exclusions>
                <exclusion>
                    <groupId>org.hamcrest</groupId>
                    <artifactId>hamcrest-core</artifactId>
                </exclusion>
            </exclusions>
        </dependency>
        <dependency>
            <groupId>org.hamcrest</groupId>
            <artifactId>hamcrest</artifactId>
            <version>${hamcrest.version}</version>
            <scope>test</scope>
        </dependency>
        <dependency>
            <groupId>org.mockito</groupId>
            <artifactId>mockito-all</artifactId>
            <version>${mockito.version}</version>
            <scope>test</scope>
        </dependency>
        <dependency>
            <groupId>org.slf4j</groupId>
            <artifactId>jul-to-slf4j</artifactId>
            <version>${slf4j.version}</version>
            <scope>test</scope>
        </dependency>
        <dependency>
            <groupId>ch.qos.logback</groupId>
            <artifactId>logback-classic</artifactId>
            <version>${logback.version}</version>
            <scope>test</scope>
        </dependency>
    </dependencies>

    <distributionManagement>
        <snapshotRepository>
            <id>ossrh</id>
            <url>https://oss.sonatype.org/content/repositories/snapshots</url>
        </snapshotRepository>
        <repository>
            <id>ossrh</id>
            <url>https://oss.sonatype.org/service/local/staging/deploy/maven2/</url>
        </repository>
    </distributionManagement>

    <profiles>
        <profile>
            <id>release</id>
            <activation>
                <activeByDefault>false</activeByDefault>
            </activation>
            <build>
                <plugins>
                    <plugin>
                        <groupId>org.apache.maven.plugins</groupId>
                        <artifactId>maven-gpg-plugin</artifactId>
                        <version>${maven-gpg-plugin.version}</version>
                        <executions>
                            <execution>
                                <id>sign-artifacts</id>
                                <phase>verify</phase>
                                <goals>
                                    <goal>sign</goal>
                                </goals>
                                <configuration>
                                    <gpgArguments>
                                        <gpgArgument>--batch</gpgArgument>
                                    </gpgArguments>
                                </configuration>
                            </execution>
                        </executions>
                    </plugin>
                </plugins>
            </build>
        </profile>
    </profiles>
</project><|MERGE_RESOLUTION|>--- conflicted
+++ resolved
@@ -178,14 +178,6 @@
                                 <version>${umldoclet.version}</version>
                                 <!--<version>2.0.1-SNAPSHOT</version>-->
                             </docletArtifact>
-<<<<<<< HEAD
-                            <additionalJOptions>
-                                <additionalJOption>-J-Dhttp.agent=maven-javadoc-plugin</additionalJOption>
-                            </additionalJOptions>
-                            <links> <!-- These seem to fail due to a SSL handshake somehow.. -->
-                                <!-- https://stackoverflow.com/questions/33866209/linking-to-javadoc-io-using-javadoc-link-option -->
-                                <link>https://javadoc.io/page/nl.talsmasoftware.context/context-propagation/latest</link>
-=======
 <!--
                             <additionalJOptions>
                                 <additionalJOption>-J-Dhttp.agent=maven-javadoc-plugin</additionalJOption>
@@ -195,7 +187,6 @@
                                 <link>https://docs.oracle.com/en/java/javase/11/docs/api</link>
                                 <link>https://javadoc.io/page/nl.talsmasoftware.context/context-propagation/latest</link>
                                 <!--<link>https://javadoc.io/page/nl.talsmasoftware.context/context-propagation/latest</link>-->
->>>>>>> 0dedf641
                                 <!--<link>https://static.javadoc.io/nl.talsmasoftware.context/context-propagation/1.0.2</link>-->
 <!--
                                 <link>https://javadoc.io/page/nl.talsmasoftware.context/context-propagation-java8/latest</link>
